[package]
name = "backend"
version = "0.1.0"
edition = "2024"

[dependencies]
actix-web = "4.11.0"
serde = { version = "1.0", features = ["derive"] }
serde_json = "1.0"
store = { path = "../store" }
sqlx = { version = "0.8.6", features = ["runtime-tokio-rustls", "postgres", "uuid", "chrono"] }
jsonwebtoken = "9.3"
chrono = { version = "0.4", features = ["serde"] }
dotenv = "0.15"
tracing = "0.1"
tracing-subscriber = { version = "0.3", features = ["env-filter"] }
tracing-actix-web = "0.7"
reqwest = { version = "0.11", features = ["json", "blocking"] }
tokio = { version = "1.47.1", features = ["full"] }
uuid = { version = "1.0", features = ["v4"] }
futures-util = "0.3"
redis = { version = "0.32.5", features = ["tokio-comp"] }
<<<<<<< HEAD
frost-mpc = { path = "../mpc" }
solana-sdk = "2.0"
hex = "0.4"
=======
bcrypt = "0.15"
# MPC and Solana dependencies
frost-mpc = { path = "../mpc" }
solana-sdk = "2.0"
solana-client = "2.0"
solana-program = "2.0"
spl-token = "8.0.0"
spl-associated-token-account = "7.0.0"
hex = "0.4"
bincode = "1.3"
base64 = "0.21"
solana-account-decoder = "2.0"
>>>>>>> 59e794b4
<|MERGE_RESOLUTION|>--- conflicted
+++ resolved
@@ -20,14 +20,8 @@
 uuid = { version = "1.0", features = ["v4"] }
 futures-util = "0.3"
 redis = { version = "0.32.5", features = ["tokio-comp"] }
-<<<<<<< HEAD
 frost-mpc = { path = "../mpc" }
-solana-sdk = "2.0"
-hex = "0.4"
-=======
 bcrypt = "0.15"
-# MPC and Solana dependencies
-frost-mpc = { path = "../mpc" }
 solana-sdk = "2.0"
 solana-client = "2.0"
 solana-program = "2.0"
@@ -36,5 +30,4 @@
 hex = "0.4"
 bincode = "1.3"
 base64 = "0.21"
-solana-account-decoder = "2.0"
->>>>>>> 59e794b4
+solana-account-decoder = "2.0"